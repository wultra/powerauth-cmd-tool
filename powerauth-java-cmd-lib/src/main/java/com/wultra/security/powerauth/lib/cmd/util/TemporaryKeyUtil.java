--- conflicted
+++ resolved
@@ -36,10 +36,7 @@
 import com.wultra.security.powerauth.crypto.lib.util.KeyConvertor;
 import com.wultra.security.powerauth.crypto.lib.util.SignatureUtils;
 import com.wultra.security.powerauth.crypto.lib.v4.PqcDsa;
-<<<<<<< HEAD
-=======
 import com.wultra.security.powerauth.crypto.lib.v4.kdf.KeyFactory;
->>>>>>> 05c80d2c
 import com.wultra.security.powerauth.crypto.lib.v4.model.SharedSecretClientContextEcdhe;
 import com.wultra.security.powerauth.crypto.lib.v4.model.SharedSecretClientContextHybrid;
 import com.wultra.security.powerauth.crypto.lib.v4.model.context.SharedSecretAlgorithm;
@@ -128,14 +125,8 @@
     private static final SharedSecretHybrid SHARED_SECRET_HYBRID = new SharedSecretHybrid();
     private static final ObjectMapper OBJECT_MAPPER = RestClientConfiguration.defaultMapper();
 
-<<<<<<< HEAD
-    private static final JSONParser JSON_PARSER = new JSONParser();
-
-    private static final PowerAuthClientKeyFactory CLIENT_KEY_FACTORY = new PowerAuthClientKeyFactory();
-=======
     private static final PowerAuthClientKeyFactory CLIENT_KEY_FACTORY = new PowerAuthClientKeyFactory();
     private static final JSONParser JSON_PARSER = new JSONParser();
->>>>>>> 05c80d2c
 
     /**
      * Fetch temporary key for encryption from the server and store it into the step context.
@@ -337,7 +328,6 @@
             default -> throw new IllegalStateException("Unsupported version" + model.getVersion());
         }
         stepContext.getAttributes().put(TEMPORARY_KEY_ID, temporaryKeyId);
-<<<<<<< HEAD
     }
 
     private static Map<String, JwtSignatureData> extractSignatureData(String jwtJson) throws ParseException {
@@ -358,28 +348,6 @@
         return result;
     }
 
-=======
-    }
-
-    private static Map<String, JwtSignatureData> extractSignatureData(String jwtJson) throws ParseException {
-        final JSONObject jwtObject = (JSONObject) JSON_PARSER.parse(jwtJson);
-        final JSONArray signatures = (JSONArray) jwtObject.get("signatures");
-        final String payloadB64 = (String) jwtObject.get("payload");
-        final Map<String, JwtSignatureData> result = new HashMap<>();
-        for (Object sigObj : signatures) {
-            final JSONObject sigEntry = (JSONObject) sigObj;
-            final String protectedB64 = (String) sigEntry.get("protected");
-            final String signatureB64 = (String) sigEntry.get("signature");
-            final String protectedJson = new String(Base64.getUrlDecoder().decode(protectedB64), StandardCharsets.UTF_8);
-            final JSONObject protectedHeader = (JSONObject) JSON_PARSER.parse(protectedJson);
-            final String alg = (String) protectedHeader.get("alg");
-            final String signingInput = protectedB64 + "." + payloadB64;
-            result.put(alg, new JwtSignatureData(signatureB64, signingInput));
-        }
-        return result;
-    }
-
->>>>>>> 05c80d2c
     @SuppressWarnings("unchecked")
     private static JWTClaimsSet extractClaims(String jwtJson) throws java.text.ParseException, ParseException {
         JSONObject jwtObject = (JSONObject) JSON_PARSER.parse(jwtJson);
