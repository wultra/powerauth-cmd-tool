<?xml version="1.0" encoding="UTF-8"?>
<project xmlns="http://maven.apache.org/POM/4.0.0"
    xmlns:xsi="http://www.w3.org/2001/XMLSchema-instance"
    xsi:schemaLocation="http://maven.apache.org/POM/4.0.0 http://maven.apache.org/xsd/maven-4.0.0.xsd">

    <modelVersion>4.0.0</modelVersion>
    <artifactId>powerauth-java-cmd-lib</artifactId>
    <description>PowerAuth Command-line Utility - Java Library</description>
    <version>0.23.0</version>

    <parent>
        <artifactId>powerauth-cmd-parent</artifactId>
        <groupId>io.getlime.security</groupId>
        <version>0.23.0</version>
        <relativePath>../pom.xml</relativePath>
    </parent>

    <dependencies>
        <dependency>
            <groupId>com.fasterxml.jackson.core</groupId>
            <artifactId>jackson-databind</artifactId>
<<<<<<< HEAD
            <version>2.10.0</version>
=======
            <version>2.10.1</version>
>>>>>>> 52d27fba
        </dependency>
        <dependency>
            <groupId>commons-cli</groupId>
            <artifactId>commons-cli</artifactId>
            <version>1.4</version>
        </dependency>
        <dependency>
            <groupId>commons-io</groupId>
            <artifactId>commons-io</artifactId>
            <version>2.6</version>
        </dependency>
        <dependency>
            <groupId>com.googlecode.json-simple</groupId>
            <artifactId>json-simple</artifactId>
            <version>1.1.1</version>
        </dependency>
        <dependency>
            <groupId>io.getlime.security</groupId>
            <artifactId>powerauth-restful-model</artifactId>
            <version>0.23.0</version>
        </dependency>
        <dependency>
            <groupId>io.getlime.security</groupId>
            <artifactId>powerauth-java-crypto</artifactId>
            <version>0.23.0</version>
        </dependency>
        <dependency>
            <groupId>io.getlime.security</groupId>
            <artifactId>powerauth-java-http</artifactId>
            <version>0.23.0</version>
        </dependency>

        <dependency>
            <groupId>com.mashape.unirest</groupId>
            <artifactId>unirest-java</artifactId>
            <version>1.4.9</version>
        </dependency>
        <dependency>
            <groupId>org.bouncycastle</groupId>
            <artifactId>bcprov-jdk15on</artifactId>
            <version>1.64</version>
            <scope>provided</scope>
        </dependency>

        <dependency>
            <groupId>junit</groupId>
            <artifactId>junit</artifactId>
            <version>4.12</version>
            <scope>test</scope>
        </dependency>

    </dependencies>

</project><|MERGE_RESOLUTION|>--- conflicted
+++ resolved
@@ -19,11 +19,7 @@
         <dependency>
             <groupId>com.fasterxml.jackson.core</groupId>
             <artifactId>jackson-databind</artifactId>
-<<<<<<< HEAD
-            <version>2.10.0</version>
-=======
             <version>2.10.1</version>
->>>>>>> 52d27fba
         </dependency>
         <dependency>
             <groupId>commons-cli</groupId>
