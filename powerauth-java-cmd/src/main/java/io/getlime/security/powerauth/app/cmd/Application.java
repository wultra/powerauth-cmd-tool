/*
 * PowerAuth Command-line utility
 * Copyright 2018 Wultra s.r.o.
 *
 * Licensed under the Apache License, Version 2.0 (the "License");
 * you may not use this file except in compliance with the License.
 * You may obtain a copy of the License at
 *
 * http://www.apache.org/licenses/LICENSE-2.0
 *
 * Unless required by applicable law or agreed to in writing, software
 * distributed under the License is distributed on an "AS IS" BASIS,
 * WITHOUT WARRANTIES OR CONDITIONS OF ANY KIND, either express or implied.
 * See the License for the specific language governing permissions and
 * limitations under the License.
 */
package io.getlime.security.powerauth.app.cmd;

import io.getlime.security.powerauth.app.cmd.exception.ExecutionException;
import io.getlime.security.powerauth.crypto.lib.enums.PowerAuthSignatureTypes;
import io.getlime.security.powerauth.lib.cmd.logging.JsonStepLogger;
import io.getlime.security.powerauth.lib.cmd.steps.VerifySignatureStep;
import io.getlime.security.powerauth.lib.cmd.steps.VerifyTokenStep;
import io.getlime.security.powerauth.lib.cmd.steps.model.*;
import io.getlime.security.powerauth.lib.cmd.steps.v3.ActivationRecoveryStep;
import io.getlime.security.powerauth.lib.cmd.steps.v3.CommitUpgradeStep;
import io.getlime.security.powerauth.lib.cmd.steps.v3.ConfirmRecoveryCodeStep;
import io.getlime.security.powerauth.lib.cmd.steps.v3.StartUpgradeStep;
import io.getlime.security.powerauth.lib.cmd.util.ConfigurationUtil;
import io.getlime.security.powerauth.lib.cmd.util.RestClientConfiguration;
import kong.unirest.Unirest;
import kong.unirest.apache.ApacheClient;
import org.apache.commons.cli.*;
import org.apache.http.conn.ssl.NoopHostnameVerifier;
import org.apache.http.conn.ssl.SSLConnectionSocketFactory;
import org.apache.http.impl.client.CloseableHttpClient;
import org.apache.http.impl.client.HttpClients;
import org.bouncycastle.jce.provider.BouncyCastleProvider;
import org.json.simple.JSONObject;
import org.json.simple.JSONValue;

import javax.net.ssl.*;
import java.nio.charset.StandardCharsets;
import java.nio.file.Files;
import java.nio.file.Paths;
import java.security.PublicKey;
import java.security.Security;
import java.util.HashMap;
import java.util.Map;
import java.util.Properties;
import java.util.Set;

/**
 * Command-line utility for testing PowerAuth implementation and for verification of
 * a correct system deployment.
 *
 * @author Petr Dvorak
 *
 */
public class Application {

    /**
     * Application main
     * @param args Arguments, use --help to print expected arguments
     */
    @SuppressWarnings("unchecked")
    public static void main(String[] args) {

        JsonStepLogger stepLogger = new JsonStepLogger(System.out);

        try {

            JSONObject clientConfigObject;

            // Add Bouncy Castle Security Provider
            Security.addProvider(new BouncyCastleProvider());

            // Configure REST client
            RestClientConfiguration.configure();

            // Options definition
            Options options = new Options();
            options.addOption("h", "help", false, "Print this help manual.");
            options.addOption("u", "url", true, "Base URL of the PowerAuth Standard RESTful API.");
            options.addOption("m", "method", true, "What API method to call, available names are 'create', 'status', 'remove', 'sign', 'unlock', 'create-custom', 'create-token', 'validate-token', 'remove-token', 'encrypt', 'sign-encrypt', 'start-upgrade', 'commit-upgrade', 'create-recovery' and 'confirm-recovery-code'.");
            options.addOption("c", "config-file", true, "Specifies a path to the config file with Base64 encoded server master public key, application ID and application secret.");
            options.addOption("s", "status-file", true, "Path to the file with the activation status, serving as the data persistence.");
            options.addOption("a", "activation-code", true, "In case a specified method is 'create', this field contains the activation key (a concatenation of a short activation ID and activation OTP).");
<<<<<<< HEAD
            options.addOption("t", "http-method", true, "In case a specified method is 'sign' or 'sign-encrypt', this field specifies a HTTP method, as specified in PowerAuth signature process.");
            options.addOption("e", "endpoint", true, "In case a specified method is 'sign' or 'sign-encrypt', this field specifies a URI identifier, as specified in PowerAuth signature process.");
            options.addOption("l", "signature-type", true, "In case a specified method is 'sign' or 'sign-encrypt', this field specifies a signature type, as specified in PowerAuth signature process.");
            options.addOption("d", "data-file", true, "In case a specified method is 'sign or 'sign-encrypt'', this field specifies a file with the input data to be signed and verified with the server, as specified in PowerAuth signature process.");
            options.addOption(null, "dry-run", false, "In case a specified method is 'sign' or 'validate-token' and this attribute is specified, the step is stopped right after signing the request body and preparing appropriate headers.");
=======
            options.addOption("A", "activation-otp", true, "In case a specified method is 'create', this field contains additional activation OTP (PA server 0.24+)");
            options.addOption("t", "http-method", true, "In case a specified method is 'sign', this field specifies a HTTP method, as specified in PowerAuth signature process.");
            options.addOption("e", "endpoint", true, "In case a specified method is 'sign', this field specifies a URI identifier, as specified in PowerAuth signature process.");
            options.addOption("l", "signature-type", true, "In case a specified method is 'sign', this field specifies a signature type, as specified in PowerAuth signature process.");
            options.addOption("d", "data-file", true, "In case a specified method is 'sign', this field specifies a file with the input data to be signed and verified with the server, as specified in PowerAuth signature process.");
>>>>>>> c1cd3067
            options.addOption("p", "password", true, "Password used for a knowledge related key encryption. If not specified, an interactive input is required.");
            options.addOption("I", "identity-file", true, "In case a specified method is 'create-custom', this field specifies the path to the file with identity attributes.");
            options.addOption("C", "custom-attributes-file", true, "In case a specified method is 'create-custom', this field specifies the path to the file with custom attributes.");
            options.addOption("i", "invalidSsl", false, "Client may accept invalid SSL certificate in HTTPS communication.");
            options.addOption("T", "token-id", true, "Token ID (UUID4), in case of 'token-validate' method.");
            options.addOption("S", "token-secret", true, "Token secret (Base64 encoded bytes), in case of 'token-validate' method.");
            options.addOption("r", "reason", true, "Reason why vault is being unlocked.");
            options.addOption("o", "scope", true, "ECIES encryption scope: 'application' or 'activation'.");
            options.addOption("R", "recovery-code", true, "Recovery code to be confirmed.");
            options.addOption("P", "platform", true, "User device platform.");
            options.addOption("D", "device-info", true, "Information about user device.");
            options.addOption("v", "version", true, "PowerAuth protocol version.");

            Option httpHeaderOption = Option.builder("H")
                    .argName("key=value")
                    .longOpt("http-header")
                    .hasArg(true)
                    .desc("Use provided HTTP header for communication")
                    .numberOfArgs(2)
                    .valueSeparator('=')
                    .build();
            options.addOption(httpHeaderOption);

            // Options parsing
            CommandLineParser parser = new DefaultParser();
            CommandLine cmd = parser.parse(options, args);

            // Check if help was invoked
            if (cmd.hasOption("h") || !cmd.hasOption("m")) {
                HelpFormatter formatter = new HelpFormatter();
                formatter.setWidth(100);
                formatter.printHelp("java -jar powerauth-java-cmd.jar", options);
                return;
            }

            // Read HTTP headers
            Map<String, String> httpHeaders = new HashMap<>();
            if (cmd.hasOption("H")) {
                Properties props = cmd.getOptionProperties("H");
                final Set<String> propertyNames = props.stringPropertyNames();
                for (String name: propertyNames) {
                    httpHeaders.put(name, props.getProperty(name));
                }
            }

            stepLogger.start();

            // Allow invalid SSL certificates
            if (cmd.hasOption("i")) {

                try {

                    TrustManager[] trustAllCerts = new TrustManager[]{new X509TrustManager() {
                        public java.security.cert.X509Certificate[] getAcceptedIssuers() {
                            return null;
                        }

                        public void checkClientTrusted(java.security.cert.X509Certificate[] certs, String authType) {
                        }

                        public void checkServerTrusted(java.security.cert.X509Certificate[] certs, String authType) {
                        }
                    }};

                    // Disable certificate validation on
                    SSLContext sc = SSLContext.getInstance("SSL");
                    sc.init(null, trustAllCerts, new java.security.SecureRandom());

                    // Configure default Java HTTP Client
                    HttpsURLConnection.setDefaultSSLSocketFactory(sc.getSocketFactory());
                    HttpsURLConnection.setDefaultHostnameVerifier(NoopHostnameVerifier.INSTANCE);

                    // Set correct HTTP client for Unirest
                    SSLConnectionSocketFactory socketFactory = new SSLConnectionSocketFactory(sc, NoopHostnameVerifier.INSTANCE);
                    CloseableHttpClient httpClient = HttpClients.custom().setSSLSocketFactory(socketFactory).build();
                    Unirest.config().httpClient(ApacheClient.builder(httpClient));

                } catch (Exception e) {
                    //
                }

            }

            String platform;
            if (cmd.hasOption("P")) {
                platform = cmd.getOptionValue("P");
            } else {
                platform = "unknown";
            }

            String deviceInfo;
            if (cmd.hasOption("D")) {
                deviceInfo = cmd.getOptionValue("D");
            } else {
                deviceInfo = "cmd-tool";
            }

            // Read values
            String method = cmd.getOptionValue("m");
            String uriString = cmd.getOptionValue("u");
            String statusFileName = cmd.getOptionValue("s");
            String configFileName = cmd.getOptionValue("c");
            String reason = cmd.getOptionValue("r");
            String version = cmd.getOptionValue("v");

            // Default version
            if (version == null) {
                version = "3.1";
            }

            // Read config file
            if (Files.exists(Paths.get(configFileName))) {
                byte[] configFileBytes = Files.readAllBytes(Paths.get(configFileName));
                try {
                    clientConfigObject = (JSONObject) JSONValue.parse(new String(configFileBytes, StandardCharsets.UTF_8));
                } catch (Exception e) {
                    stepLogger.writeItem(
                            "generic-error-config-file-invalid",
                            "Invalid config file",
                            "Config file must be in a correct JSON format?",
                            "ERROR",
                            e
                    );
                    throw new ExecutionException();
                }
            } else {
                stepLogger.writeItem(
                        "generic-error-config-file-invalid",
                        "Invalid config file",
                        "Unable to read client config file - did you specify the correct path?",
                        "ERROR",
                        null
                );
                throw new ExecutionException();
            }

            // Read master public key
            PublicKey masterPublicKey = ConfigurationUtil.getMasterKey(clientConfigObject, stepLogger);

            // Read current activation state from the activation state file or create an empty state
            JSONObject resultStatusObject;
            if (statusFileName != null && Files.exists(Paths.get(statusFileName))) {
                byte[] statusFileBytes = Files.readAllBytes(Paths.get(statusFileName));
                resultStatusObject = (JSONObject) JSONValue.parse(new String(statusFileBytes, StandardCharsets.UTF_8));
            } else {
                resultStatusObject = new JSONObject();
            }

            // Execute the code for given methods
            switch (method) {
                case "create-token": {

                    CreateTokenStepModel model = new CreateTokenStepModel();
                    model.setApplicationKey(ConfigurationUtil.getApplicationKey(clientConfigObject));
                    model.setApplicationSecret(ConfigurationUtil.getApplicationSecret(clientConfigObject));
                    model.setHeaders(httpHeaders);
                    model.setMasterPublicKey(masterPublicKey);
                    model.setPassword(cmd.getOptionValue("p"));
                    model.setResultStatusObject(resultStatusObject);
                    model.setStatusFileName(statusFileName);
                    model.setUriString(uriString);
                    model.setSignatureType(PowerAuthSignatureTypes.getEnumFromString(cmd.getOptionValue("l")));
                    model.setVersion(version);

                    JSONObject result;
                    switch (version) {
                        case "3.0":
                        case "3.1":
                            result = new io.getlime.security.powerauth.lib.cmd.steps.v3.CreateTokenStep().execute(stepLogger, model.toMap());
                            break;

                        case "2.0":
                        case "2.1":
                            result = new io.getlime.security.powerauth.lib.cmd.steps.v2.CreateTokenStep().execute(stepLogger, model.toMap());
                            break;

                        default:
                            stepLogger.writeItem(
                                    "generic-error-version",
                                    "Unsupported version",
                                    "The version you specified is not supported",
                                    "ERROR",
                                    null
                            );
                            throw new ExecutionException();
                    }

                    if (result == null) {
                        throw new ExecutionException();
                    }

                    break;
                }
                case "validate-token": {

                    VerifyTokenStepModel model = new VerifyTokenStepModel();
                    model.setTokenId(cmd.getOptionValue("T"));
                    model.setTokenSecret(cmd.getOptionValue("S"));
                    model.setHeaders(httpHeaders);
                    model.setDataFileName(cmd.getOptionValue("d"));
                    model.setResultStatusObject(resultStatusObject);
                    model.setUriString(uriString);
                    model.setHttpMethod(cmd.getOptionValue("t"));
                    model.setVersion(version);
                    model.setDryRun(cmd.hasOption("dry-run"));

                    JSONObject result = new VerifyTokenStep().execute(stepLogger, model.toMap());
                    if (result == null) {
                        throw new ExecutionException();
                    }

                    break;
                }
                case "remove-token": {
                    RemoveTokenStepModel model = new RemoveTokenStepModel();
                    model.setTokenId(cmd.getOptionValue("T"));
                    model.setApplicationKey(ConfigurationUtil.getApplicationKey(clientConfigObject));
                    model.setApplicationSecret(ConfigurationUtil.getApplicationSecret(clientConfigObject));
                    model.setHeaders(httpHeaders);
                    model.setMasterPublicKey(masterPublicKey);
                    model.setPassword(cmd.getOptionValue("p"));
                    model.setResultStatusObject(resultStatusObject);
                    model.setStatusFileName(statusFileName);
                    model.setUriString(uriString);
                    model.setSignatureType(PowerAuthSignatureTypes.getEnumFromString(cmd.getOptionValue("l")));
                    model.setVersion(version);

                    JSONObject result;
                    switch (version) {
                        case "3.0":
                        case "3.1":
                            result = new io.getlime.security.powerauth.lib.cmd.steps.v3.RemoveTokenStep().execute(stepLogger, model.toMap());
                            break;

                        case "2.0":
                        case "2.1":
                            result = new io.getlime.security.powerauth.lib.cmd.steps.v2.RemoveTokenStep().execute(stepLogger, model.toMap());
                            break;

                        default:
                            stepLogger.writeItem(
                                    "generic-error-version",
                                    "Unsupported version",
                                    "The version you specified is not supported",
                                    "ERROR",
                                    null
                            );
                            throw new ExecutionException();
                    }

                    if (result == null) {
                        throw new ExecutionException();
                    }

                    break;
                }
                case "create":
                case "prepare": {

                    if (method.equals("prepare")) {
                        stepLogger.writeItem(
                                "generic-warning-deprecated",
                                "Deprecated method",
                                "Use 'create' method instead of deprecated 'prepare'",
                                "WARNING",
                                null
                        );
                    }

                    PrepareActivationStepModel model = new PrepareActivationStepModel();
                    model.setActivationCode(cmd.getOptionValue("a"));
                    model.setAdditionalActivationOtp(cmd.getOptionValue("A"));
                    model.setActivationName(ConfigurationUtil.getApplicationName(clientConfigObject));
                    model.setPlatform(platform);
                    model.setDeviceInfo(deviceInfo);
                    model.setApplicationKey(ConfigurationUtil.getApplicationKey(clientConfigObject));
                    model.setApplicationSecret(ConfigurationUtil.getApplicationSecret(clientConfigObject));
                    model.setHeaders(httpHeaders);
                    model.setMasterPublicKey(masterPublicKey);
                    model.setPassword(cmd.getOptionValue("p"));
                    model.setResultStatusObject(resultStatusObject);
                    model.setStatusFileName(statusFileName);
                    model.setUriString(uriString);
                    model.setVersion(version);

                    JSONObject result;
                    switch (version) {
                        case "3.0":
                        case "3.1":
                            result = new io.getlime.security.powerauth.lib.cmd.steps.v3.PrepareActivationStep().execute(stepLogger, model.toMap());
                            break;

                        case "2.0":
                        case "2.1":
                            result = new io.getlime.security.powerauth.lib.cmd.steps.v2.PrepareActivationStep().execute(stepLogger, model.toMap());
                            break;

                        default:
                            stepLogger.writeItem(
                                    "generic-error-version",
                                    "Unsupported version",
                                    "The version you specified is not supported",
                                    "ERROR",
                                    null
                            );
                            throw new ExecutionException();
                    }
                    if (result == null) {
                        throw new ExecutionException();
                    }

                    break;
                }
                case "status": {

                    GetStatusStepModel model = new GetStatusStepModel();
                    model.setHeaders(httpHeaders);
                    model.setResultStatusObject(resultStatusObject);
                    model.setUriString(uriString);
                    model.setVersion(version);

                    JSONObject result;
                    switch (version) {
                        case "3.0":
                        case "3.1":
                            result = new io.getlime.security.powerauth.lib.cmd.steps.v3.GetStatusStep().execute(stepLogger, model.toMap());
                            break;

                        case "2.0":
                        case "2.1":
                            result = new io.getlime.security.powerauth.lib.cmd.steps.v2.GetStatusStep().execute(stepLogger, model.toMap());
                            break;

                        default:
                            stepLogger.writeItem(
                                    "generic-error-version",
                                    "Unsupported version",
                                    "The version you specified is not supported",
                                    "ERROR",
                                    null
                            );
                            throw new ExecutionException();
                    }
                    if (result == null) {
                        throw new ExecutionException();
                    }

                    break;
                }
                case "remove": {

                    RemoveStepModel model = new RemoveStepModel();
                    model.setApplicationKey(ConfigurationUtil.getApplicationKey(clientConfigObject));
                    model.setApplicationSecret(ConfigurationUtil.getApplicationSecret(clientConfigObject));
                    model.setHeaders(httpHeaders);
                    model.setPassword(cmd.getOptionValue("p"));
                    model.setResultStatusObject(resultStatusObject);
                    model.setStatusFileName(statusFileName);
                    model.setUriString(uriString);
                    model.setVersion(version);

                    JSONObject result;
                    switch (version) {
                        case "3.0":
                        case "3.1":
                            result = new io.getlime.security.powerauth.lib.cmd.steps.v3.RemoveStep().execute(stepLogger, model.toMap());
                            break;

                        case "2.0":
                        case "2.1":
                            result = new io.getlime.security.powerauth.lib.cmd.steps.v2.RemoveStep().execute(stepLogger, model.toMap());
                            break;

                        default:
                            stepLogger.writeItem(
                                    "generic-error-version",
                                    "Unsupported version",
                                    "The version you specified is not supported",
                                    "ERROR",
                                    null
                            );
                            throw new ExecutionException();
                    }
                    if (result == null) {
                        throw new ExecutionException();
                    }

                    break;
                }
                case "sign": {

                    VerifySignatureStepModel model = new VerifySignatureStepModel();
                    model.setApplicationKey(ConfigurationUtil.getApplicationKey(clientConfigObject));
                    model.setApplicationSecret(ConfigurationUtil.getApplicationSecret(clientConfigObject));
                    model.setDataFileName(cmd.getOptionValue("d"));
                    model.setHeaders(httpHeaders);
                    model.setHttpMethod(cmd.getOptionValue("t"));
                    model.setPassword(cmd.getOptionValue("p"));
                    model.setResourceId(cmd.getOptionValue("e"));
                    model.setResultStatusObject(resultStatusObject);
                    model.setSignatureType(PowerAuthSignatureTypes.getEnumFromString(cmd.getOptionValue("l")));
                    model.setStatusFileName(statusFileName);
                    model.setUriString(uriString);
                    model.setVersion(version);
                    model.setDryRun(cmd.hasOption("dry-run"));

                    JSONObject result = new VerifySignatureStep().execute(stepLogger, model.toMap());
                    if (result == null) {
                        throw new ExecutionException();
                    }

                    break;
                }
                case "unlock": {

                    VaultUnlockStepModel model = new VaultUnlockStepModel();
                    model.setApplicationKey(ConfigurationUtil.getApplicationKey(clientConfigObject));
                    model.setApplicationSecret(ConfigurationUtil.getApplicationSecret(clientConfigObject));
                    model.setHeaders(httpHeaders);
                    model.setPassword(cmd.getOptionValue("p"));
                    model.setResultStatusObject(resultStatusObject);
                    model.setStatusFileName(statusFileName);
                    model.setSignatureType(PowerAuthSignatureTypes.getEnumFromString(cmd.getOptionValue("l")));
                    model.setUriString(uriString);
                    model.setReason(reason);
                    model.setVersion(version);

                    JSONObject result;
                    switch (version) {
                        case "3.0":
                        case "3.1":
                            result = new io.getlime.security.powerauth.lib.cmd.steps.v3.VaultUnlockStep().execute(stepLogger, model.toMap());
                            break;

                        case "2.0":
                        case "2.1":
                            result = new io.getlime.security.powerauth.lib.cmd.steps.v2.VaultUnlockStep().execute(stepLogger, model.toMap());
                            break;

                        default:
                            stepLogger.writeItem(
                                    "generic-error-version",
                                    "Unsupported version",
                                    "The version you specified is not supported",
                                    "ERROR",
                                    null
                            );
                            throw new ExecutionException();
                    }
                    if (result == null) {
                        throw new ExecutionException();
                    }
                    break;
                }
                case "create-custom": {

                    String identityAttributesFileName = cmd.getOptionValue("I");
                    String customAttributesFileName = cmd.getOptionValue("C");

                    Map<String,String> identityAttributes;
                    if (Files.exists(Paths.get(identityAttributesFileName))) {
                        byte[] identityAttributesFileBytes = Files.readAllBytes(Paths.get(identityAttributesFileName));
                        try {
                            identityAttributes = RestClientConfiguration.defaultMapper().readValue(identityAttributesFileBytes, HashMap.class);
                        } catch (Exception e) {
                            stepLogger.writeItem(
                                    "generic-error-identity-attributes",
                                    "Invalid identity attributes file",
                                    "Identity attribute file must be in a correct JSON format",
                                    "ERROR",
                                    e
                            );
                            throw new ExecutionException();
                        }
                    } else {
                        stepLogger.writeItem(
                                "generic-error-identity-attributes",
                                "Invalid identity attributes file",
                                "Unable to read identity attributes file - did you specify the correct path?",
                                "ERROR",
                                null
                        );
                        throw new ExecutionException();
                    }

                    Map<String,Object> customAttributes;
                    if (Files.exists(Paths.get(customAttributesFileName))) {
                        byte[] customAttributesFileBytes = Files.readAllBytes(Paths.get(customAttributesFileName));
                        try {
                            customAttributes = RestClientConfiguration.defaultMapper().readValue(customAttributesFileBytes, HashMap.class);
                        } catch (Exception e) {
                            stepLogger.writeItem(
                                    "generic-error-custom-attributes",
                                    "Invalid custom attributes file",
                                    "Custom attribute file must be in a correct JSON format",
                                    "ERROR",
                                    e
                            );
                            throw new ExecutionException();
                        }
                    } else {
                        stepLogger.writeItem(
                                "generic-error-custom-attributes",
                                "Invalid custom attributes file",
                                "Unable to read custom attributes file - did you specify the correct path?",
                                "ERROR",
                                null
                        );
                        throw new ExecutionException();
                    }

                    CreateActivationStepModel model = new CreateActivationStepModel();
                    model.setActivationName(ConfigurationUtil.getApplicationName(clientConfigObject));
                    model.setPlatform(platform);
                    model.setDeviceInfo(deviceInfo);
                    model.setActivationOtp(cmd.getOptionValue("a"));
                    model.setApplicationKey(ConfigurationUtil.getApplicationKey(clientConfigObject));
                    model.setApplicationSecret(ConfigurationUtil.getApplicationSecret(clientConfigObject));
                    model.setCustomAttributes(customAttributes);
                    model.setHeaders(httpHeaders);
                    model.setIdentityAttributes(identityAttributes);
                    model.setMasterPublicKey(masterPublicKey);
                    model.setStatusFileName(statusFileName);
                    model.setPassword(cmd.getOptionValue("p"));
                    model.setResultStatusObject(resultStatusObject);
                    model.setUriString(uriString);
                    model.setVersion(version);

                    JSONObject result;
                    switch (version) {
                        case "3.0":
                        case "3.1":
                            result = new io.getlime.security.powerauth.lib.cmd.steps.v3.CreateActivationStep().execute(stepLogger, model.toMap());
                            break;

                        case "2.0":
                        case "2.1":
                            result = new io.getlime.security.powerauth.lib.cmd.steps.v2.CreateActivationStep().execute(stepLogger, model.toMap());
                            break;

                        default:
                            stepLogger.writeItem(
                                    "generic-error-version",
                                    "Unsupported version",
                                    "The version you specified is not supported",
                                    "ERROR",
                                    null
                            );
                            throw new ExecutionException();
                    }
                    if (result == null) {
                        throw new ExecutionException();
                    }
                    break;
                }
                case "encrypt": {
                    EncryptStepModel model = new EncryptStepModel();
                    model.setApplicationKey(ConfigurationUtil.getApplicationKey(clientConfigObject));
                    model.setApplicationSecret(ConfigurationUtil.getApplicationSecret(clientConfigObject));
                    model.setHeaders(httpHeaders);
                    model.setMasterPublicKey(masterPublicKey);
                    model.setResultStatusObject(resultStatusObject);
                    model.setDataFileName(cmd.getOptionValue("d"));
                    model.setScope(cmd.getOptionValue("o"));
                    model.setUriString(uriString);
                    model.setVersion(version);

                    JSONObject result;
                    switch (version) {
                        case "3.0":
                        case "3.1":
                            result = new io.getlime.security.powerauth.lib.cmd.steps.v3.EncryptStep().execute(stepLogger, model.toMap());
                            break;

                        case "2.0":
                        case "2.1":
                            result = new io.getlime.security.powerauth.lib.cmd.steps.v2.EncryptStep().execute(stepLogger, model.toMap());
                            break;

                        default:
                            stepLogger.writeItem(
                                    "generic-error-version",
                                    "Unsupported version",
                                    "The version you specified is not supported",
                                    "ERROR",
                                    null
                            );
                            throw new ExecutionException();
                    }
                    if (result == null) {
                        throw new ExecutionException();
                    }
                    break;
                }
                case "sign-encrypt": {
                    VerifySignatureStepModel model = new VerifySignatureStepModel();
                    model.setApplicationKey(ConfigurationUtil.getApplicationKey(clientConfigObject));
                    model.setApplicationSecret(ConfigurationUtil.getApplicationSecret(clientConfigObject));
                    model.setDataFileName(cmd.getOptionValue("d"));
                    model.setHeaders(httpHeaders);
                    model.setHttpMethod(cmd.getOptionValue("t"));
                    model.setPassword(cmd.getOptionValue("p"));
                    model.setResourceId(cmd.getOptionValue("e"));
                    model.setResultStatusObject(resultStatusObject);
                    model.setSignatureType(PowerAuthSignatureTypes.getEnumFromString(cmd.getOptionValue("l")));
                    model.setStatusFileName(statusFileName);
                    model.setUriString(uriString);
                    model.setVersion(version);

                    JSONObject result;
                    switch (version) {
                        // Sign and encrypt step is only supported since version 3.0
                        case "3.0":
                        case "3.1":
                            result = new io.getlime.security.powerauth.lib.cmd.steps.v3.SignAndEncryptStep().execute(stepLogger, model.toMap());
                            break;

                        default:
                            stepLogger.writeItem(
                                    "generic-error-version",
                                    "Unsupported version",
                                    "The version you specified is not supported",
                                    "ERROR",
                                    null
                            );
                            throw new ExecutionException();
                    }
                    if (result == null) {
                        throw new ExecutionException();
                    }
                    break;
                }
                case "start-upgrade": {
                    StartUpgradeStepModel model = new StartUpgradeStepModel();
                    model.setApplicationKey(ConfigurationUtil.getApplicationKey(clientConfigObject));
                    model.setApplicationSecret(ConfigurationUtil.getApplicationSecret(clientConfigObject));
                    model.setHeaders(httpHeaders);
                    model.setStatusFileName(statusFileName);
                    model.setResultStatusObject(resultStatusObject);
                    model.setUriString(uriString);
                    model.setVersion(version);

                    JSONObject result;
                    switch (version) {
                        // Only upgrade to version 3.0 or 3.1 is supported
                        case "3.0":
                        case "3.1":
                            result = new StartUpgradeStep().execute(stepLogger, model.toMap());
                            break;

                        default:
                            stepLogger.writeItem(
                                    "generic-error-version",
                                    "Unsupported version",
                                    "The version you specified is not supported",
                                    "ERROR",
                                    null
                            );
                            throw new ExecutionException();
                    }
                    if (result == null) {
                        throw new ExecutionException();
                    }
                    break;
                }

                case "commit-upgrade": {
                    CommitUpgradeStepModel model = new CommitUpgradeStepModel();
                    model.setApplicationKey(ConfigurationUtil.getApplicationKey(clientConfigObject));
                    model.setApplicationSecret(ConfigurationUtil.getApplicationSecret(clientConfigObject));
                    model.setHeaders(httpHeaders);
                    model.setStatusFileName(statusFileName);
                    model.setResultStatusObject(resultStatusObject);
                    model.setUriString(uriString);
                    model.setVersion(version);

                    JSONObject result;
                    switch (version) {
                        // Only upgrade to version 3.0 or 3.1 is supported
                        case "3.0":
                        case "3.1":
                            result = new CommitUpgradeStep().execute(stepLogger, model.toMap());
                            break;

                        default:
                            stepLogger.writeItem(
                                    "generic-error-version",
                                    "Unsupported version",
                                    "The version you specified is not supported",
                                    "ERROR",
                                    null
                            );
                            throw new ExecutionException();
                    }
                    if (result == null) {
                        throw new ExecutionException();
                    }
                    break;
                }

                case "create-recovery": {
                    String identityAttributesFileName = cmd.getOptionValue("I");
                    String customAttributesFileName = cmd.getOptionValue("C");

                    if (identityAttributesFileName == null) {
                        stepLogger.writeItem(
                                "generic-error-identity-attributes",
                                "Missing identity attributes file",
                                "Identity attribute file must be specified",
                                "ERROR",
                                null
                        );
                        throw new ExecutionException();
                    }

                    Map<String,String> identityAttributes;
                    if (Files.exists(Paths.get(identityAttributesFileName))) {
                        byte[] identityAttributesFileBytes = Files.readAllBytes(Paths.get(identityAttributesFileName));
                        try {
                            identityAttributes = RestClientConfiguration.defaultMapper().readValue(identityAttributesFileBytes, HashMap.class);
                        } catch (Exception e) {
                            stepLogger.writeItem(
                                    "generic-error-identity-attributes",
                                    "Invalid identity attributes file",
                                    "Identity attribute file must be in a correct JSON format",
                                    "ERROR",
                                    e
                            );
                            throw new ExecutionException();
                        }
                    } else {
                        stepLogger.writeItem(
                                "generic-error-identity-attributes",
                                "Invalid identity attributes file",
                                "Unable to read identity attributes file - did you specify the correct path?",
                                "ERROR",
                                null
                        );
                        throw new ExecutionException();
                    }

                    Map<String, Object> customAttributes = null;
                    if (customAttributesFileName != null) {
                        if (Files.exists(Paths.get(customAttributesFileName))) {
                            byte[] customAttributesFileBytes = Files.readAllBytes(Paths.get(customAttributesFileName));
                            try {
                                customAttributes = RestClientConfiguration.defaultMapper().readValue(customAttributesFileBytes, HashMap.class);
                            } catch (Exception e) {
                                stepLogger.writeItem(
                                        "generic-error-custom-attributes",
                                        "Invalid custom attributes file",
                                        "Custom attribute file must be in a correct JSON format",
                                        "ERROR",
                                        e
                                );
                                throw new ExecutionException();
                            }
                        } else {
                            stepLogger.writeItem(
                                    "generic-error-custom-attributes",
                                    "Invalid custom attributes file",
                                    "Unable to read custom attributes file - did you specify the correct path?",
                                    "ERROR",
                                    null
                            );
                            throw new ExecutionException();
                        }
                    }

                    ActivationRecoveryStepModel model = new ActivationRecoveryStepModel();
                    model.setActivationName(ConfigurationUtil.getApplicationName(clientConfigObject));
                    model.setPlatform(platform);
                    model.setDeviceInfo(deviceInfo);
                    model.setApplicationKey(ConfigurationUtil.getApplicationKey(clientConfigObject));
                    model.setApplicationSecret(ConfigurationUtil.getApplicationSecret(clientConfigObject));
                    model.setIdentityAttributes(identityAttributes);
                    model.setCustomAttributes(customAttributes);
                    model.setHeaders(httpHeaders);
                    model.setMasterPublicKey(masterPublicKey);
                    model.setStatusFileName(statusFileName);
                    model.setPassword(cmd.getOptionValue("p"));
                    model.setResultStatusObject(resultStatusObject);
                    model.setUriString(uriString);
                    model.setVersion(version);

                    JSONObject result;
                    switch (version) {
                        // Activation recovery is supported since version 3.0
                        case "3.0":
                        case "3.1":
                            result = new ActivationRecoveryStep().execute(stepLogger, model.toMap());
                            break;

                        default:
                            stepLogger.writeItem(
                                    "generic-error-version",
                                    "Unsupported version",
                                    "The version you specified is not supported",
                                    "ERROR",
                                    null
                            );
                            throw new ExecutionException();
                    }
                    if (result == null) {
                        throw new ExecutionException();
                    }
                    break;
                }

                case "confirm-recovery-code": {
                    ConfirmRecoveryCodeStepModel model = new ConfirmRecoveryCodeStepModel();
                    model.setApplicationKey(ConfigurationUtil.getApplicationKey(clientConfigObject));
                    model.setApplicationSecret(ConfigurationUtil.getApplicationSecret(clientConfigObject));
                    model.setHeaders(httpHeaders);
                    model.setMasterPublicKey(masterPublicKey);
                    model.setStatusFileName(statusFileName);
                    model.setRecoveryCode(cmd.getOptionValue("R"));
                    model.setResultStatusObject(resultStatusObject);
                    model.setUriString(uriString);
                    model.setVersion(version);

                    JSONObject result;
                    switch (version) {
                        // Recovery code confirmation is supported since version 3.0
                        case "3.0":
                        case "3.1":
                            result = new ConfirmRecoveryCodeStep().execute(stepLogger, model.toMap());
                            break;

                        default:
                            stepLogger.writeItem(
                                    "generic-error-version",
                                    "Unsupported version",
                                    "The version you specified is not supported",
                                    "ERROR",
                                    null
                            );
                            throw new ExecutionException();
                    }
                    if (result == null) {
                        throw new ExecutionException();
                    }
                    break;
                }

                default:
                    HelpFormatter formatter = new HelpFormatter();
                    formatter.setWidth(100);
                    formatter.printHelp("java -jar powerauth-java-cmd.jar", options);
                    break;
            }

        } catch (ExecutionException e) {
            // silent, just let drop to "finally" clause...
        } catch (Exception e) {
            stepLogger.writeItem(
                    "generic-error-generic",
                    "Unknown error occurred",
                    e.getMessage(),
                    "ERROR",
                    e
            );
        } finally {
            stepLogger.close();
        }

    }

}<|MERGE_RESOLUTION|>--- conflicted
+++ resolved
@@ -86,19 +86,12 @@
             options.addOption("c", "config-file", true, "Specifies a path to the config file with Base64 encoded server master public key, application ID and application secret.");
             options.addOption("s", "status-file", true, "Path to the file with the activation status, serving as the data persistence.");
             options.addOption("a", "activation-code", true, "In case a specified method is 'create', this field contains the activation key (a concatenation of a short activation ID and activation OTP).");
-<<<<<<< HEAD
+            options.addOption("A", "activation-otp", true, "In case a specified method is 'create', this field contains additional activation OTP (PA server 0.24+)");
             options.addOption("t", "http-method", true, "In case a specified method is 'sign' or 'sign-encrypt', this field specifies a HTTP method, as specified in PowerAuth signature process.");
             options.addOption("e", "endpoint", true, "In case a specified method is 'sign' or 'sign-encrypt', this field specifies a URI identifier, as specified in PowerAuth signature process.");
             options.addOption("l", "signature-type", true, "In case a specified method is 'sign' or 'sign-encrypt', this field specifies a signature type, as specified in PowerAuth signature process.");
-            options.addOption("d", "data-file", true, "In case a specified method is 'sign or 'sign-encrypt'', this field specifies a file with the input data to be signed and verified with the server, as specified in PowerAuth signature process.");
+            options.addOption("d", "data-file", true, "In case a specified method is 'sign' or 'sign-encrypt', this field specifies a file with the input data to be signed and verified with the server, as specified in PowerAuth signature process.");
             options.addOption(null, "dry-run", false, "In case a specified method is 'sign' or 'validate-token' and this attribute is specified, the step is stopped right after signing the request body and preparing appropriate headers.");
-=======
-            options.addOption("A", "activation-otp", true, "In case a specified method is 'create', this field contains additional activation OTP (PA server 0.24+)");
-            options.addOption("t", "http-method", true, "In case a specified method is 'sign', this field specifies a HTTP method, as specified in PowerAuth signature process.");
-            options.addOption("e", "endpoint", true, "In case a specified method is 'sign', this field specifies a URI identifier, as specified in PowerAuth signature process.");
-            options.addOption("l", "signature-type", true, "In case a specified method is 'sign', this field specifies a signature type, as specified in PowerAuth signature process.");
-            options.addOption("d", "data-file", true, "In case a specified method is 'sign', this field specifies a file with the input data to be signed and verified with the server, as specified in PowerAuth signature process.");
->>>>>>> c1cd3067
             options.addOption("p", "password", true, "Password used for a knowledge related key encryption. If not specified, an interactive input is required.");
             options.addOption("I", "identity-file", true, "In case a specified method is 'create-custom', this field specifies the path to the file with identity attributes.");
             options.addOption("C", "custom-attributes-file", true, "In case a specified method is 'create-custom', this field specifies the path to the file with custom attributes.");
